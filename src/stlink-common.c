#define DEBUG_FLASH 0

#include <stdarg.h>
#include <stdio.h>
#include <stdlib.h>
#include <string.h>

#include <unistd.h>
#include <fcntl.h>
#include <sys/types.h>
#include <sys/stat.h>
#include <sys/mman.h>


#include "stlink-common.h"
#include "uglylogging.h"

#define LOG_TAG __FILE__
#define DLOG(format, args...)         ugly_log(UDEBUG, LOG_TAG, format, ## args)
#define ILOG(format, args...)         ugly_log(UINFO, LOG_TAG, format, ## args)
#define WLOG(format, args...)         ugly_log(UWARN, LOG_TAG, format, ## args)
#define fatal(format, args...)        ugly_log(UFATAL, LOG_TAG, format, ## args)

/* todo: stm32l15xxx flash memory, pm0062 manual */

/* stm32f FPEC flash controller interface, pm0063 manual */
// TODO - all of this needs to be abstracted out....
#define FLASH_REGS_ADDR 0x40022000
#define FLASH_REGS_SIZE 0x28

#define FLASH_ACR (FLASH_REGS_ADDR + 0x00)
#define FLASH_KEYR (FLASH_REGS_ADDR + 0x04)
#define FLASH_SR (FLASH_REGS_ADDR + 0x0c)
#define FLASH_CR (FLASH_REGS_ADDR + 0x10)
#define FLASH_AR (FLASH_REGS_ADDR + 0x14)
#define FLASH_OBR (FLASH_REGS_ADDR + 0x1c)
#define FLASH_WRPR (FLASH_REGS_ADDR + 0x20)

#define FLASH_RDPTR_KEY 0x00a5
#define FLASH_KEY1 0x45670123
#define FLASH_KEY2 0xcdef89ab

#define FLASH_SR_BSY 0
#define FLASH_SR_EOP 5

#define FLASH_CR_PG 0
#define FLASH_CR_PER 1
#define FLASH_CR_MER 2
#define FLASH_CR_STRT 6
#define FLASH_CR_LOCK 7


//32L = 32F1 same CoreID as 32F4!
#define STM32L_FLASH_REGS_ADDR ((uint32_t)0x40023c00)
#define STM32L_FLASH_ACR (STM32L_FLASH_REGS_ADDR + 0x00)
#define STM32L_FLASH_PECR (STM32L_FLASH_REGS_ADDR + 0x04)
#define STM32L_FLASH_PDKEYR (STM32L_FLASH_REGS_ADDR + 0x08)
#define STM32L_FLASH_PEKEYR (STM32L_FLASH_REGS_ADDR + 0x0c)
#define STM32L_FLASH_PRGKEYR (STM32L_FLASH_REGS_ADDR + 0x10)
#define STM32L_FLASH_OPTKEYR (STM32L_FLASH_REGS_ADDR + 0x14)
#define STM32L_FLASH_SR (STM32L_FLASH_REGS_ADDR + 0x18)
#define STM32L_FLASH_OBR (STM32L_FLASH_REGS_ADDR + 0x0c)
#define STM32L_FLASH_WRPR (STM32L_FLASH_REGS_ADDR + 0x20)


//STM32F4
#define FLASH_F4_REGS_ADDR ((uint32_t)0x40023c00)
#define FLASH_F4_KEYR (FLASH_F4_REGS_ADDR + 0x04)
#define FLASH_F4_OPT_KEYR (FLASH_F4_REGS_ADDR + 0x08)
#define FLASH_F4_SR (FLASH_F4_REGS_ADDR + 0x0c)
#define FLASH_F4_CR (FLASH_F4_REGS_ADDR + 0x10)
#define FLASH_F4_OPT_CR (FLASH_F4_REGS_ADDR + 0x14)
#define FLASH_F4_CR_STRT 16
#define FLASH_F4_CR_LOCK 31
#define FLASH_F4_CR_SER 1
#define FLASH_F4_CR_SNB 3
#define FLASH_F4_CR_SNB_MASK 0x38
#define FLASH_F4_SR_BSY 16


void write_uint32(unsigned char* buf, uint32_t ui) {
    if (!is_bigendian()) { // le -> le (don't swap)
        buf[0] = ((unsigned char*) &ui)[0];
        buf[1] = ((unsigned char*) &ui)[1];
        buf[2] = ((unsigned char*) &ui)[2];
        buf[3] = ((unsigned char*) &ui)[3];
    } else {
        buf[0] = ((unsigned char*) &ui)[3];
        buf[1] = ((unsigned char*) &ui)[2];
        buf[2] = ((unsigned char*) &ui)[1];
        buf[3] = ((unsigned char*) &ui)[0];
    }
}

void write_uint16(unsigned char* buf, uint16_t ui) {
    if (!is_bigendian()) { // le -> le (don't swap)
        buf[0] = ((unsigned char*) &ui)[0];
        buf[1] = ((unsigned char*) &ui)[1];
    } else {
        buf[0] = ((unsigned char*) &ui)[1];
        buf[1] = ((unsigned char*) &ui)[0];
    }
}

uint32_t read_uint32(const unsigned char *c, const int pt) {
    uint32_t ui;
    char *p = (char *) &ui;

    if (!is_bigendian()) { // le -> le (don't swap)
        p[0] = c[pt + 0];
        p[1] = c[pt + 1];
        p[2] = c[pt + 2];
        p[3] = c[pt + 3];
    } else {
        p[0] = c[pt + 3];
        p[1] = c[pt + 2];
        p[2] = c[pt + 1];
        p[3] = c[pt + 0];
    }
    return ui;
}

static uint32_t __attribute__((unused)) read_flash_rdp(stlink_t *sl) {
    stlink_read_mem32(sl, FLASH_WRPR, sizeof (uint32_t));
    return (*(uint32_t*) sl->q_buf) & 0xff;
}

static inline uint32_t read_flash_wrpr(stlink_t *sl) {
    stlink_read_mem32(sl, FLASH_WRPR, sizeof (uint32_t));
    return *(uint32_t*) sl->q_buf;
}

static inline uint32_t read_flash_obr(stlink_t *sl) {
    stlink_read_mem32(sl, FLASH_OBR, sizeof (uint32_t));
    return *(uint32_t*) sl->q_buf;
}

static inline uint32_t read_flash_cr(stlink_t *sl) {
	if(sl->chip_id==STM32F4_CHIP_ID)
		stlink_read_mem32(sl, FLASH_F4_CR, sizeof (uint32_t));
	else
		stlink_read_mem32(sl, FLASH_CR, sizeof (uint32_t));
#if DEBUG_FLASH
	fprintf(stdout, "CR:0x%x\n", *(uint32_t*) sl->q_buf);
#endif
	return *(uint32_t*) sl->q_buf;
}

static inline unsigned int is_flash_locked(stlink_t *sl) {
    /* return non zero for true */
	if(sl->chip_id==STM32F4_CHIP_ID)
		return read_flash_cr(sl) & (1 << FLASH_F4_CR_LOCK);
	else
		return read_flash_cr(sl) & (1 << FLASH_CR_LOCK);
}

static void unlock_flash(stlink_t *sl) {
    /* the unlock sequence consists of 2 write cycles where
       2 key values are written to the FLASH_KEYR register.
       an invalid sequence results in a definitive lock of
       the FPEC block until next reset.
     */
    if(sl->chip_id==STM32F4_CHIP_ID) {
        write_uint32(sl->q_buf, FLASH_KEY1);
    	stlink_write_mem32(sl, FLASH_F4_KEYR, sizeof (uint32_t));
		write_uint32(sl->q_buf, FLASH_KEY2);
		stlink_write_mem32(sl, FLASH_F4_KEYR, sizeof (uint32_t));
    }
	else {
        write_uint32(sl->q_buf, FLASH_KEY1);
    	stlink_write_mem32(sl, FLASH_KEYR, sizeof (uint32_t));
		write_uint32(sl->q_buf, FLASH_KEY2);
		stlink_write_mem32(sl, FLASH_KEYR, sizeof (uint32_t));
	}

}

static int unlock_flash_if(stlink_t *sl) {
    /* unlock flash if already locked */

    if (is_flash_locked(sl)) {
        unlock_flash(sl);
        if (is_flash_locked(sl)) {
            WLOG("Failed to unlock flash!\n");
            return -1;
        }
    }
    ILOG("Successfully unlocked flash\n");
    return 0;
}

static void lock_flash(stlink_t *sl) {
    if(sl->chip_id==STM32F4_CHIP_ID) {
    	const uint32_t n = read_flash_cr(sl) | (1 << FLASH_F4_CR_LOCK);
        write_uint32(sl->q_buf, n);
    	stlink_write_mem32(sl, FLASH_F4_CR, sizeof (uint32_t));
    }
    else {
        /* write to 1 only. reset by hw at unlock sequence */
        const uint32_t n = read_flash_cr(sl) | (1 << FLASH_CR_LOCK);
        write_uint32(sl->q_buf, n);
        stlink_write_mem32(sl, FLASH_CR, sizeof (uint32_t));
    }
}


static void set_flash_cr_pg(stlink_t *sl) {
    if(sl->chip_id==STM32F4_CHIP_ID) {
		uint32_t x = read_flash_cr(sl);
		x |= (1 << FLASH_CR_PG);
		write_uint32(sl->q_buf, x);
    	stlink_write_mem32(sl, FLASH_F4_CR, sizeof (uint32_t));
    }
    else {
        const uint32_t n = 1 << FLASH_CR_PG;
        write_uint32(sl->q_buf, n);
        stlink_write_mem32(sl, FLASH_CR, sizeof (uint32_t));
    }
}

static void __attribute__((unused)) clear_flash_cr_pg(stlink_t *sl) {
    const uint32_t n = read_flash_cr(sl) & ~(1 << FLASH_CR_PG);
    write_uint32(sl->q_buf, n);
    if(sl->chip_id==STM32F4_CHIP_ID)
    	stlink_write_mem32(sl, FLASH_F4_CR, sizeof (uint32_t));
    else
        stlink_write_mem32(sl, FLASH_CR, sizeof (uint32_t));
}

static void set_flash_cr_per(stlink_t *sl) {
    const uint32_t n = 1 << FLASH_CR_PER;
    write_uint32(sl->q_buf, n);
    stlink_write_mem32(sl, FLASH_CR, sizeof (uint32_t));
}

static void __attribute__((unused)) clear_flash_cr_per(stlink_t *sl) {
    const uint32_t n = read_flash_cr(sl) & ~(1 << FLASH_CR_PER);
    write_uint32(sl->q_buf, n);
    stlink_write_mem32(sl, FLASH_CR, sizeof (uint32_t));
}

static void set_flash_cr_mer(stlink_t *sl) {
    const uint32_t n = 1 << FLASH_CR_MER;
    write_uint32(sl->q_buf, n);
    stlink_write_mem32(sl, FLASH_CR, sizeof (uint32_t));
}

static void __attribute__((unused)) clear_flash_cr_mer(stlink_t *sl) {
    const uint32_t n = read_flash_cr(sl) & ~(1 << FLASH_CR_MER);
    write_uint32(sl->q_buf, n);
    stlink_write_mem32(sl, FLASH_CR, sizeof (uint32_t));
}

static void set_flash_cr_strt(stlink_t *sl) {
	if(sl->chip_id == STM32F4_CHIP_ID)
	{
		uint32_t x = read_flash_cr(sl);
		x |= (1 << FLASH_F4_CR_STRT);
		write_uint32(sl->q_buf, x);
		stlink_write_mem32(sl, FLASH_F4_CR, sizeof (uint32_t));
	}
	else {
		/* assume come on the flash_cr_per path */
	    const uint32_t n = (1 << FLASH_CR_PER) | (1 << FLASH_CR_STRT);
	    write_uint32(sl->q_buf, n);
	    stlink_write_mem32(sl, FLASH_CR, sizeof (uint32_t));
	}
}

static inline uint32_t read_flash_acr(stlink_t *sl) {
    stlink_read_mem32(sl, FLASH_ACR, sizeof (uint32_t));
    return *(uint32_t*) sl->q_buf;
}

static inline uint32_t read_flash_sr(stlink_t *sl) {
	if(sl->chip_id==STM32F4_CHIP_ID)
		stlink_read_mem32(sl, FLASH_F4_SR, sizeof (uint32_t));
	else
		stlink_read_mem32(sl, FLASH_SR, sizeof (uint32_t));
    //fprintf(stdout, "SR:0x%x\n", *(uint32_t*) sl->q_buf);
	return *(uint32_t*) sl->q_buf;
}

static inline unsigned int is_flash_busy(stlink_t *sl) {
	if(sl->chip_id==STM32F4_CHIP_ID)
		return read_flash_sr(sl) & (1 << FLASH_F4_SR_BSY);
	else
		return read_flash_sr(sl) & (1 << FLASH_SR_BSY);
}

static void wait_flash_busy(stlink_t *sl) {
    /* todo: add some delays here */
    while (is_flash_busy(sl))
        ;
}

static inline unsigned int is_flash_eop(stlink_t *sl) {
    return read_flash_sr(sl) & (1 << FLASH_SR_EOP);
}

static void __attribute__((unused)) clear_flash_sr_eop(stlink_t *sl) {
    const uint32_t n = read_flash_sr(sl) & ~(1 << FLASH_SR_EOP);
    write_uint32(sl->q_buf, n);
    stlink_write_mem32(sl, FLASH_SR, sizeof (uint32_t));
}

static void __attribute__((unused)) wait_flash_eop(stlink_t *sl) {
    /* todo: add some delays here */
    while (is_flash_eop(sl) == 0)
        ;
}

static inline void write_flash_ar(stlink_t *sl, uint32_t n) {
    write_uint32(sl->q_buf, n);
    stlink_write_mem32(sl, FLASH_AR, sizeof (uint32_t));
}

static inline void write_flash_cr_psiz(stlink_t *sl, uint32_t n) {
    uint32_t x = read_flash_cr(sl);
    x &= ~(0x03 << 8);
    x |= (n << 8);
#if DEBUG_FLASH
    fprintf(stdout, "PSIZ:0x%x 0x%x\n", x, n);
#endif
    write_uint32(sl->q_buf, x);
    stlink_write_mem32(sl, FLASH_F4_CR, sizeof (uint32_t));
}


static inline void write_flash_cr_snb(stlink_t *sl, uint32_t n) {
    uint32_t x = read_flash_cr(sl);
    x &= ~FLASH_F4_CR_SNB_MASK;
    x |= (n << FLASH_F4_CR_SNB);
    x |= (1 << FLASH_F4_CR_SER);
#if DEBUG_FLASH
    fprintf(stdout, "SNB:0x%x 0x%x\n", x, n);
#endif
    write_uint32(sl->q_buf, x);
    stlink_write_mem32(sl, FLASH_F4_CR, sizeof (uint32_t));
}

#if 0 /* todo */

static void disable_flash_read_protection(stlink_t *sl) {
    /* erase the option byte area */
    /* rdp = 0x00a5; */
    /* reset */
}
#endif /* todo */


// Delegates to the backends...

void stlink_close(stlink_t *sl) {
    DLOG("*** stlink_close ***\n");
    sl->backend->close(sl);
    free(sl);
}

void stlink_exit_debug_mode(stlink_t *sl) {
    DLOG("*** stlink_exit_debug_mode ***\n");
    sl->backend->exit_debug_mode(sl);
}

void stlink_enter_swd_mode(stlink_t *sl) {
    DLOG("*** stlink_enter_swd_mode ***\n");
    sl->backend->enter_swd_mode(sl);
}

// Force the core into the debug mode -> halted state.
void stlink_force_debug(stlink_t *sl) {
    DLOG("*** stlink_force_debug_mode ***\n");
    sl->backend->force_debug(sl);
}

void stlink_exit_dfu_mode(stlink_t *sl) {
    DLOG("*** stlink_exit_dfu_mode ***\n");
    sl->backend->exit_dfu_mode(sl);
}

uint32_t stlink_core_id(stlink_t *sl) {
    DLOG("*** stlink_core_id ***\n");
    sl->backend->core_id(sl);
    if (sl->verbose > 2)
        stlink_print_data(sl);
    DLOG("core_id = 0x%08x\n", sl->core_id);
    return sl->core_id;
}

void stlink_identify_device(stlink_t *sl) {
	uint32_t core_id=stlink_core_id(sl);
	stlink_read_mem32(sl, 0xE0042000, 4);
    uint32_t chip_id = sl->q_buf[0] | (sl->q_buf[1] << 8) | (sl->q_buf[2] << 16) |
            (sl->q_buf[3] << 24);
    /* Fix chip_id for F4 */
    if (((chip_id & 0xFFF) == 0x411) && (core_id == CORE_M4_R0)) {
      //printf("Fixing wrong chip_id for STM32F4 Rev A errata\n");
      chip_id = 0x413;
    }
    sl->chip_id=chip_id;
    sl->core_id=core_id;
}

/**
 * Cortex m3 tech ref manual, CPUID register description
 * @param sl stlink context
 * @param cpuid pointer to the result object
 */
void stlink_cpu_id(stlink_t *sl, cortex_m3_cpuid_t *cpuid) {
    stlink_read_mem32(sl, CM3_REG_CPUID, 4);
    uint32_t raw = read_uint32(sl->q_buf, 0);
    cpuid->implementer_id = (raw >> 24) & 0x7f;
    cpuid->variant = (raw >> 20) & 0xf;
    cpuid->part = (raw >> 4) & 0xfff;
    cpuid->revision = raw & 0xf;
    return;
}

/**
 * reads and decodes the flash parameters, as dynamically as possible
 * @param sl
 * @return 0 for success, or -1 for unsupported core type.
 */
int stlink_load_device_params(stlink_t *sl) {
    ILOG("Loading device parameters....\n");
    const chip_params_t *params = NULL;
    uint32_t chip_id = stlink_chip_id(sl);
    sl->chip_id = chip_id;
	for(size_t i = 0; i < sizeof(devices) / sizeof(devices[0]); i++) {
		if(devices[i].chip_id == (chip_id & 0xFFF)) {
			params = &devices[i];
			break;
		}
	}
    if (params == NULL) {
        WLOG("unknown chip id! %#x\n", chip_id);
        return -1;
    }
    
    // These are fixed...
    sl->flash_base = STM32_FLASH_BASE;
    sl->sram_base = STM32_SRAM_BASE;
    
    // read flash size from hardware, if possible...
    if ((chip_id & 0xFFF) == STM32_CHIPID_F2) {
        sl->flash_size = 0; // FIXME - need to work this out some other way, just set to max possible?
    } else {
        stlink_read_mem32(sl, params->flash_size_reg, 4);
        uint32_t flash_size = sl->q_buf[0] | (sl->q_buf[1] << 8);
        sl->flash_size = flash_size * 1024;
    }
    sl->flash_pgsz = params->flash_pagesize;
    sl->sram_size = params->sram_size;
    sl->sys_base = params->bootrom_base;
    sl->sys_size = params->bootrom_size;
    
    sl->core_id = stlink_core_id(sl);
    
    ILOG("Device connected is: %s\n", params->description);
    ILOG("SRAM size: %#x bytes (%d KiB), Flash: %#x bytes (%d KiB) in pages of %zd bytes\n",
        sl->sram_size, sl->sram_size / 1024, sl->flash_size, sl->flash_size / 1024, 
        sl->flash_pgsz);
    return 0;
}

void stlink_reset(stlink_t *sl) {
    DLOG("*** stlink_reset ***\n");
    sl->backend->reset(sl);
}

void stlink_run(stlink_t *sl) {
    DLOG("*** stlink_run ***\n");
    sl->backend->run(sl);
}

void stlink_status(stlink_t *sl) {
    DLOG("*** stlink_status ***\n");
    sl->backend->status(sl);
    stlink_core_stat(sl);
}

/**
 * Decode the version bits, originally from -sg, verified with usb
 * @param sl stlink context, assumed to contain valid data in the buffer
 * @param slv output parsed version object
 */
void _parse_version(stlink_t *sl, stlink_version_t *slv) {
    uint32_t b0 = sl->q_buf[0]; //lsb
    uint32_t b1 = sl->q_buf[1];
    uint32_t b2 = sl->q_buf[2];
    uint32_t b3 = sl->q_buf[3];
    uint32_t b4 = sl->q_buf[4];
    uint32_t b5 = sl->q_buf[5]; //msb

    // b0 b1                       || b2 b3  | b4 b5
    // 4b        | 6b     | 6b     || 2B     | 2B
    // stlink_v  | jtag_v | swim_v || st_vid | stlink_pid

    slv->stlink_v = (b0 & 0xf0) >> 4;
    slv->jtag_v = ((b0 & 0x0f) << 2) | ((b1 & 0xc0) >> 6);
    slv->swim_v = b1 & 0x3f;
    slv->st_vid = (b3 << 8) | b2;
    slv->stlink_pid = (b5 << 8) | b4;
    return;
}

void stlink_version(stlink_t *sl) {
    DLOG("*** looking up stlink version\n");
    sl->backend->version(sl);
    _parse_version(sl, &sl->version);
    
    DLOG("st vid         = 0x%04x (expect 0x%04x)\n", sl->version.st_vid, USB_ST_VID);
    DLOG("stlink pid     = 0x%04x\n", sl->version.stlink_pid);
    DLOG("stlink version = 0x%x\n", sl->version.stlink_v);
    DLOG("jtag version   = 0x%x\n", sl->version.jtag_v);
    DLOG("swim version   = 0x%x\n", sl->version.swim_v);
    if (sl->version.jtag_v == 0) {
        DLOG("    notice: the firmware doesn't support a jtag/swd interface\n");
    }
    if (sl->version.swim_v == 0) {
        DLOG("    notice: the firmware doesn't support a swim interface\n");
    }
}

void stlink_write_mem32(stlink_t *sl, uint32_t addr, uint16_t len) {
    DLOG("*** stlink_write_mem32 %u bytes to %#x\n", len, addr);
    if (len % 4 != 0) {
        fprintf(stderr, "Error: Data length doesn't have a 32 bit alignment: +%d byte.\n", len % 4);
        return;
    }
    sl->backend->write_mem32(sl, addr, len);
}

void stlink_read_mem32(stlink_t *sl, uint32_t addr, uint16_t len) {
    DLOG("*** stlink_read_mem32 ***\n");
    if (len % 4 != 0) { // !!! never ever: fw gives just wrong values
        fprintf(stderr, "Error: Data length doesn't have a 32 bit alignment: +%d byte.\n",
                len % 4);
        return;
    }
    sl->backend->read_mem32(sl, addr, len);
}

void stlink_write_mem8(stlink_t *sl, uint32_t addr, uint16_t len) {
    DLOG("*** stlink_write_mem8 ***\n");
    sl->backend->write_mem8(sl, addr, len);
}

void stlink_read_all_regs(stlink_t *sl, reg *regp) {
    DLOG("*** stlink_read_all_regs ***\n");
    sl->backend->read_all_regs(sl, regp);
}

void stlink_write_reg(stlink_t *sl, uint32_t reg, int idx) {
    DLOG("*** stlink_write_reg\n");
    sl->backend->write_reg(sl, reg, idx);
}

void stlink_read_reg(stlink_t *sl, int r_idx, reg *regp) {
    DLOG("*** stlink_read_reg\n");
    DLOG(" (%d) ***\n", r_idx);

    if (r_idx > 20 || r_idx < 0) {
        fprintf(stderr, "Error: register index must be in [0..20]\n");
        return;
    }

    sl->backend->read_reg(sl, r_idx, regp);
}

unsigned int is_core_halted(stlink_t *sl) {
    /* return non zero if core is halted */
    stlink_status(sl);
    return sl->q_buf[0] == STLINK_CORE_HALTED;
}

void stlink_step(stlink_t *sl) {
    DLOG("*** stlink_step ***\n");
    sl->backend->step(sl);
}

int stlink_current_mode(stlink_t *sl) {
    int mode = sl->backend->current_mode(sl);
    switch (mode) {
        case STLINK_DEV_DFU_MODE:
            DLOG("stlink current mode: dfu\n");
            return mode;
        case STLINK_DEV_DEBUG_MODE:
            DLOG("stlink current mode: debug (jtag or swd)\n");
            return mode;
        case STLINK_DEV_MASS_MODE:
            DLOG("stlink current mode: mass\n");
            return mode;
    }
    DLOG("stlink mode: unknown!\n");
    return STLINK_DEV_UNKNOWN_MODE;
}




// End of delegates....  Common code below here...

// Endianness
// http://www.ibm.com/developerworks/aix/library/au-endianc/index.html
// const int i = 1;
// #define is_bigendian() ( (*(char*)&i) == 0 )

inline unsigned int is_bigendian(void) {
    static volatile const unsigned int i = 1;
    return *(volatile const char*) &i == 0;
}

uint16_t read_uint16(const unsigned char *c, const int pt) {
    uint32_t ui;
    char *p = (char *) &ui;

    if (!is_bigendian()) { // le -> le (don't swap)
        p[0] = c[pt + 0];
        p[1] = c[pt + 1];
    } else {
        p[0] = c[pt + 1];
        p[1] = c[pt + 0];
    }
    return ui;
}

// same as above with entrypoint.

void stlink_run_at(stlink_t *sl, stm32_addr_t addr) {
    stlink_write_reg(sl, addr, 15); /* pc register */

    stlink_run(sl);

    while (is_core_halted(sl) == 0)
        usleep(3000000);
}

void stlink_core_stat(stlink_t *sl) {
    if (sl->q_len <= 0)
        return;

    switch (sl->q_buf[0]) {
        case STLINK_CORE_RUNNING:
            sl->core_stat = STLINK_CORE_RUNNING;
            DLOG("  core status: running\n");
            return;
        case STLINK_CORE_HALTED:
            sl->core_stat = STLINK_CORE_HALTED;
            DLOG("  core status: halted\n");
            return;
        default:
            sl->core_stat = STLINK_CORE_STAT_UNKNOWN;
            fprintf(stderr, "  core status: unknown\n");
    }
}

void stlink_print_data(stlink_t * sl) {
    if (sl->q_len <= 0 || sl->verbose < UDEBUG)
        return;
    if (sl->verbose > 2)
        fprintf(stdout, "data_len = %d 0x%x\n", sl->q_len, sl->q_len);

    for (int i = 0; i < sl->q_len; i++) {
        if (i % 16 == 0) {
            /*
                                    if (sl->q_data_dir == Q_DATA_OUT)
                                            fprintf(stdout, "\n<- 0x%08x ", sl->q_addr + i);
                                    else
                                            fprintf(stdout, "\n-> 0x%08x ", sl->q_addr + i);
             */
        }
        fprintf(stdout, " %02x", (unsigned int) sl->q_buf[i]);
    }
    fputs("\n\n", stdout);
}

/* memory mapped file */

typedef struct mapped_file {
    uint8_t* base;
    size_t len;
} mapped_file_t;

#define MAPPED_FILE_INITIALIZER { NULL, 0 }

static int map_file(mapped_file_t* mf, const char* path) {
    int error = -1;
    struct stat st;

    const int fd = open(path, O_RDONLY);
    if (fd == -1) {
        fprintf(stderr, "open(%s) == -1\n", path);
        return -1;
    }

    if (fstat(fd, &st) == -1) {
        fprintf(stderr, "fstat() == -1\n");
        goto on_error;
    }

    mf->base = (uint8_t*) mmap(NULL, st.st_size, PROT_READ, MAP_SHARED, fd, 0);
    if (mf->base == MAP_FAILED) {
        fprintf(stderr, "mmap() == MAP_FAILED\n");
        goto on_error;
    }

    mf->len = st.st_size;

    /* success */
    error = 0;

on_error:
    close(fd);

    return error;
}

static void unmap_file(mapped_file_t * mf) {
    munmap((void*) mf->base, mf->len);
    mf->base = (unsigned char*) MAP_FAILED;
    mf->len = 0;
}

static int check_file(stlink_t* sl, mapped_file_t* mf, stm32_addr_t addr) {
    size_t off;

    for (off = 0; off < mf->len; off += sl->flash_pgsz) {
        size_t aligned_size;

        /* adjust last page size */
        size_t cmp_size = sl->flash_pgsz;
        if ((off + sl->flash_pgsz) > mf->len)
            cmp_size = mf->len - off;

        aligned_size = cmp_size;
        if (aligned_size & (4 - 1))
            aligned_size = (cmp_size + 4) & ~(4 - 1);

        stlink_read_mem32(sl, addr + off, aligned_size);

        if (memcmp(sl->q_buf, mf->base + off, cmp_size))
            return -1;
    }

    return 0;
}

int stlink_fwrite_sram
(stlink_t * sl, const char* path, stm32_addr_t addr) {
    /* write the file in sram at addr */

    int error = -1;
    size_t off;
    mapped_file_t mf = MAPPED_FILE_INITIALIZER;

    if (map_file(&mf, path) == -1) {
        fprintf(stderr, "map_file() == -1\n");
        return -1;
    }

    /* check addr range is inside the sram */
    if (addr < sl->sram_base) {
        fprintf(stderr, "addr too low\n");
        goto on_error;
    } else if ((addr + mf.len) < addr) {
        fprintf(stderr, "addr overruns\n");
        goto on_error;
    } else if ((addr + mf.len) > (sl->sram_base + sl->sram_size)) {
        fprintf(stderr, "addr too high\n");
        goto on_error;
    } else if ((addr & 3) || (mf.len & 3)) {
        /* todo */
        fprintf(stderr, "unaligned addr or size\n");
        goto on_error;
    }

    /* do the copy by 1k blocks */
    for (off = 0; off < mf.len; off += 1024) {
        size_t size = 1024;
        if ((off + size) > mf.len)
            size = mf.len - off;

        memcpy(sl->q_buf, mf.base + off, size);

        /* round size if needed */
        if (size & 3)
            size += 2;

        stlink_write_mem32(sl, addr + off, size);
    }

    /* check the file ha been written */
    if (check_file(sl, &mf, addr) == -1) {
        fprintf(stderr, "check_file() == -1\n");
        goto on_error;
    }

    /* success */
    error = 0;

on_error:
    unmap_file(&mf);
    return error;
}

int stlink_fread(stlink_t* sl, const char* path, stm32_addr_t addr, size_t size) {
    /* read size bytes from addr to file */

    int error = -1;
    size_t off;

    const int fd = open(path, O_RDWR | O_TRUNC | O_CREAT, 00700);
    if (fd == -1) {
        fprintf(stderr, "open(%s) == -1\n", path);
        return -1;
    }

    /* do the copy by 1k blocks */
    for (off = 0; off < size; off += 1024) {
        size_t read_size = 1024;
	size_t rounded_size;
        if ((off + read_size) > size)
	  read_size = size - off;

        /* round size if needed */
	rounded_size = read_size;
        if (rounded_size & 3)
	  rounded_size = (rounded_size + 4) & ~(3);

        stlink_read_mem32(sl, addr + off, rounded_size);

        if (write(fd, sl->q_buf, read_size) != (ssize_t) read_size) {
            fprintf(stderr, "write() != read_size\n");
            goto on_error;
        }
    }

    /* success */
    error = 0;

on_error:
    close(fd);

    return error;
}

int write_buffer_to_sram(stlink_t *sl, flash_loader_t* fl, const uint8_t* buf, size_t size) {
    /* write the buffer right after the loader */
    memcpy(sl->q_buf, buf, size);
    stlink_write_mem8(sl, fl->buf_addr, size);
    return 0;
}

<<<<<<< HEAD
/**
 * Erase a page of flash, assumes sl is fully populated with things like chip/core ids
 * @param sl stlink context
 * @param page
 * @return 0 on success -ve on failure
 */
int stlink_erase_flash_page(stlink_t *sl, stm32_addr_t page)
{
  /* page an addr in the page to erase */
  ILOG("Erasing flash page at addr: %#x\n", page);
  if (sl->core_id == STM32L_CORE_ID)
=======
uint32_t calculate_F4_sectornum(uint32_t flashaddr){
    flashaddr &= ~STM32_FLASH_BASE;	//Page now holding the actual flash address
    if (flashaddr<0x4000) return (0);
    else if(flashaddr<0x8000) return(1);
    else if(flashaddr<0xc000) return(2);
    else if(flashaddr<0x10000) return(3);
    else if(flashaddr<0x20000) return(4);
    else return(flashaddr/0x20000)+4;

}

uint32_t stlink_calculate_pagesize(stlink_t *sl, uint32_t flashaddr){
	if(sl->chip_id == STM32F4_CHIP_ID) {
		uint32_t sector=calculate_F4_sectornum(flashaddr);
		if (sector<4) sl->flash_pgsz=0x4000;
		else if(sector<5) sl->flash_pgsz=0x10000;
		else sl->flash_pgsz=0x20000;
	}
	return (sl->flash_pgsz);
}

int stlink_erase_flash_page(stlink_t *sl, stm32_addr_t flashaddr)
{
  /* page an addr in the page to erase */

  stlink_identify_device(sl);

  if (sl->chip_id == STM32F4_CHIP_ID)
  {
    /* wait for ongoing op to finish */
    wait_flash_busy(sl);

    /* unlock if locked */
    unlock_flash_if(sl);

    /* select the page to erase */
    // calculate the actual page from the address
    uint32_t sector=calculate_F4_sectornum(flashaddr);

    fprintf(stderr, "EraseFlash - Sector:0x%x Size:0x%x\n", sector, stlink_calculate_pagesize(sl, flashaddr));
    write_flash_cr_snb(sl, sector);

    /* start erase operation */
    set_flash_cr_strt(sl);

    /* wait for completion */
    wait_flash_busy(sl);

    /* relock the flash */
    //todo: fails to program if this is in
    lock_flash(sl);
#if DEBUG_FLASH
	fprintf(stdout, "Erase Final CR:0x%x\n", read_flash_cr(sl));
#endif
  }

  else if (sl->core_id == STM32L_CORE_ID)
>>>>>>> 5e1e150d
  {

    uint32_t val;

    /* disable pecr protection */
    write_uint32(sl->q_buf, 0x89abcdef);
    stlink_write_mem32(sl, STM32L_FLASH_PEKEYR, sizeof(uint32_t));
    write_uint32(sl->q_buf, 0x02030405);
    stlink_write_mem32(sl, STM32L_FLASH_PEKEYR, sizeof(uint32_t));

    /* check pecr.pelock is cleared */
    stlink_read_mem32(sl, STM32L_FLASH_PECR, sizeof(uint32_t));
    val = read_uint32(sl->q_buf, 0);
    if (val & (1 << 0))
    {
      WLOG("pecr.pelock not clear (%#x)\n", val);
      return -1;
    }

    /* unlock program memory */
    write_uint32(sl->q_buf, 0x8c9daebf);
    stlink_write_mem32(sl, STM32L_FLASH_PRGKEYR, sizeof(uint32_t));
    write_uint32(sl->q_buf, 0x13141516);
    stlink_write_mem32(sl, STM32L_FLASH_PRGKEYR, sizeof(uint32_t));

    /* check pecr.prglock is cleared */
    stlink_read_mem32(sl, STM32L_FLASH_PECR, sizeof(uint32_t));
    val = read_uint32(sl->q_buf, 0);
    if (val & (1 << 1))
    {
      WLOG("pecr.prglock not clear (%#x)\n", val);
      return -1;
    }

    /* unused: unlock the option byte block */
#if 0
    write_uint32(sl->q_buf, 0xfbead9c8);
    stlink_write_mem32(sl, STM32L_FLASH_OPTKEYR, sizeof(uint32_t));
    write_uint32(sl->q_buf, 0x24252627);
    stlink_write_mem32(sl, STM32L_FLASH_OPTKEYR, sizeof(uint32_t));

    /* check pecr.optlock is cleared */
    stlink_read_mem32(sl, STM32L_FLASH_PECR, sizeof(uint32_t));
    val = read_uint32(sl->q_buf, 0);
    if (val & (1 << 2))
    {
      fprintf(stderr, "pecr.prglock not clear\n");
      return -1;
    }
#endif

    /* set pecr.{erase,prog} */
    val |= (1 << 9) | (1 << 3);
    write_uint32(sl->q_buf, val);
    stlink_write_mem32(sl, STM32L_FLASH_PECR, sizeof(uint32_t));

    /* wait for sr.busy to be cleared */
    while (1)
    {
      stlink_read_mem32(sl, STM32L_FLASH_SR, sizeof(uint32_t));
      if ((read_uint32(sl->q_buf, 0) & (1 << 0)) == 0) break ;
    }

    /* write 0 to the first word of the page to be erased */
    memset(sl->q_buf, 0, sizeof(uint32_t));
    stlink_write_mem32(sl, flashaddr, sizeof(uint32_t));

    /* reset lock bits */
    stlink_read_mem32(sl, STM32L_FLASH_PECR, sizeof(uint32_t));
    val = read_uint32(sl->q_buf, 0) | (1 << 0) | (1 << 1) | (1 << 2);
    write_uint32(sl->q_buf, val);
    stlink_write_mem32(sl, STM32L_FLASH_PECR, sizeof(uint32_t));
  }
  else if (sl->core_id == STM32VL_CORE_ID)
  {
    /* wait for ongoing op to finish */
    wait_flash_busy(sl);

    /* unlock if locked */
    unlock_flash_if(sl);

    /* set the page erase bit */
    set_flash_cr_per(sl);

    /* select the page to erase */
    write_flash_ar(sl, flashaddr);

    /* start erase operation, reset by hw with bsy bit */
    set_flash_cr_strt(sl);

    /* wait for completion */
    wait_flash_busy(sl);

    /* relock the flash */
    lock_flash(sl);
  }

  else {
<<<<<<< HEAD
    WLOG("unknown coreid: %x\n", sl->core_id);
=======
    fprintf(stderr, "unknown device!\n");
>>>>>>> 5e1e150d
    return -1;
  }

  /* todo: verify the erased page */

  return 0;
}

int stlink_erase_flash_mass(stlink_t *sl) {
    /* wait for ongoing op to finish */
    wait_flash_busy(sl);

    /* unlock if locked */
    unlock_flash_if(sl);

    /* set the mass erase bit */
    set_flash_cr_mer(sl);

    /* start erase operation, reset by hw with bsy bit */
    set_flash_cr_strt(sl);

    /* wait for completion */
    wait_flash_busy(sl);

    /* relock the flash */
    lock_flash(sl);

    /* todo: verify the erased memory */

    return 0;
}

int init_flash_loader(stlink_t *sl, flash_loader_t* fl) {
    size_t size;

    /* allocate the loader in sram */
    if (write_loader_to_sram(sl, &fl->loader_addr, &size) == -1) {
        WLOG("Failed to write flash loader to sram!\n");
        return -1;
    }

    /* allocate a one page buffer in sram right after loader */
    fl->buf_addr = fl->loader_addr + size;
    ILOG("Successfully loaded flash loader in sram\n");
    return 0;
}

int write_loader_to_sram(stlink_t *sl, stm32_addr_t* addr, size_t* size) {
    /* from openocd, contrib/loaders/flash/stm32.s */
    static const uint8_t loader_code_stm32vl[] = {
        0x08, 0x4c, /* ldr	r4, STM32_FLASH_BASE */
        0x1c, 0x44, /* add	r4, r3 */
        /* write_half_word: */
        0x01, 0x23, /* movs	r3, #0x01 */
        0x23, 0x61, /* str	r3, [r4, #STM32_FLASH_CR_OFFSET] */
        0x30, 0xf8, 0x02, 0x3b, /* ldrh	r3, [r0], #0x02 */
        0x21, 0xf8, 0x02, 0x3b, /* strh	r3, [r1], #0x02 */
        /* busy: */
        0xe3, 0x68, /* ldr	r3, [r4, #STM32_FLASH_SR_OFFSET] */
        0x13, 0xf0, 0x01, 0x0f, /* tst	r3, #0x01 */
        0xfb, 0xd0, /* beq	busy */
        0x13, 0xf0, 0x14, 0x0f, /* tst	r3, #0x14 */
        0x01, 0xd1, /* bne	exit */
        0x01, 0x3a, /* subs	r2, r2, #0x01 */
        0xf0, 0xd1, /* bne	write_half_word */
        /* exit: */
        0x00, 0xbe, /* bkpt	#0x00 */
        0x00, 0x20, 0x02, 0x40, /* STM32_FLASH_BASE: .word 0x40022000 */
    };

    static const uint8_t loader_code_stm32l[] = {

      /* openocd.git/contrib/loaders/flash/stm32lx.S
	 r0, input, dest addr
	 r1, input, source addr
	 r2, input, word count
	 r3, output, word count
       */

      0x00, 0x23,
      0x04, 0xe0,

      0x51, 0xf8, 0x04, 0xcb,
      0x40, 0xf8, 0x04, 0xcb,
      0x01, 0x33,

      0x93, 0x42,
      0xf8, 0xd3,
      0x00, 0xbe
    };

    const uint8_t* loader_code;
    size_t loader_size;

    if (sl->core_id == STM32L_CORE_ID) /* stm32l */
    {
      loader_code = loader_code_stm32l;
      loader_size = sizeof(loader_code_stm32l);
    }
    else if (sl->core_id == STM32VL_CORE_ID)
    {
      loader_code = loader_code_stm32vl;
      loader_size = sizeof(loader_code_stm32vl);
    }
    else
    {
<<<<<<< HEAD
      WLOG("unknown coreid, not sure what flash loader to use, aborting!: %x\n", sl->core_id);
=======
      fprintf(stderr, "unknown coreid: 0x%x\n", sl->core_id);
>>>>>>> 5e1e150d
      return -1;
    }

    memcpy(sl->q_buf, loader_code, loader_size);
    stlink_write_mem32(sl, sl->sram_base, loader_size);

    *addr = sl->sram_base;
    *size = loader_size;

    /* success */
    return 0;
}

int stlink_fcheck_flash(stlink_t *sl, const char* path, stm32_addr_t addr) {
    /* check the contents of path are at addr */

    int res;
    mapped_file_t mf = MAPPED_FILE_INITIALIZER;

    if (map_file(&mf, path) == -1)
        return -1;

    res = check_file(sl, &mf, addr);

    unmap_file(&mf);

    return res;
}

int stlink_write_flash(stlink_t *sl, stm32_addr_t addr, uint8_t* base, unsigned len) {
    size_t off;
    flash_loader_t fl;
<<<<<<< HEAD
    ILOG("Attempting to write %d (%#x) bytes to stm32 address: %u (%#x)\n",
        len, len, addr, addr);
=======

    stlink_identify_device(sl);

>>>>>>> 5e1e150d
    /* check addr range is inside the flash */
    stlink_calculate_pagesize(sl, addr);
    if (addr < sl->flash_base) {
        WLOG("addr too low %#x < %#x\n", addr, sl->flash_base);
        return -1;
    } else if ((addr + len) < addr) {
        WLOG("addr overruns\n");
        return -1;
    } else if ((addr + len) > (sl->flash_base + sl->flash_size)) {
        WLOG("addr too high\n");
        return -1;
    } else if ((addr & 1) || (len & 1)) {
        WLOG("unaligned addr or size\n");
        return -1;
    } else if (addr & (sl->flash_pgsz - 1)) {
        WLOG("addr not a multiple of pagesize, not supported\n");
        return -1;
    }

    // Make sure we've loaded the context with the chip details
    stlink_core_id(sl);
    /* erase each page */
<<<<<<< HEAD
    int page_count = 0;
    for (off = 0; off < len; off += sl->flash_pgsz) {
        /* addr must be an addr inside the page */
        if (stlink_erase_flash_page(sl, addr + off) == -1) {
            WLOG("Failed to erase_flash_page(%#zx) == -1\n", addr + off);
            return -1;
=======
    for (off = 0; off < len; off += stlink_calculate_pagesize(sl, addr + off) ) {
        //addr must be an addr inside the page
        if (stlink_erase_flash_page(sl, addr + off) == -1) {
           fprintf(stderr, "erase_flash_page(0x%zx) == -1\n", addr + off);
	    return -1;
>>>>>>> 5e1e150d
        }
        page_count++;
    }
    ILOG("Finished erasing %d pages of %d (%#x) bytes\n", 
        page_count, sl->flash_pgsz, sl->flash_pgsz);

<<<<<<< HEAD
    if (sl->core_id == STM32L_CORE_ID)
    {
      /* use fast word write. todo: half page. */
=======
#if 1 /* todo: use in debugging mode only */
    fprintf(stdout, "WriteFlash - Addr:0x%x len:0x%x\n", addr, len);
    //fprintf(stdout, "CoreID:0x%x ChipID:0x%x\n", sl->core_id, sl->chip_id);
#endif
>>>>>>> 5e1e150d


    if (sl->chip_id == STM32F4_CHIP_ID) {
    	/* todo: check write operation */

    	/* First unlock the cr */
    	unlock_flash_if(sl);

    	/* set parallelisim to 32 bit*/
    	write_flash_cr_psiz(sl, 2);

    	/* set programming mode */
    	set_flash_cr_pg(sl);

#define PROGRESS_CHUNK_SIZE 0x1000
    	/* write a word in program memory */
    	for (off = 0; off < len; off += sizeof(uint32_t)) {
    		if (sl->verbose >= 1) {
    			if ((off & (PROGRESS_CHUNK_SIZE - 1)) == 0) {
    				/* show progress. writing procedure is slow
					   and previous errors are misleading */
    				const uint32_t pgnum = (off / PROGRESS_CHUNK_SIZE)+1;
    				const uint32_t pgcount = len / PROGRESS_CHUNK_SIZE;
    				fprintf(stdout, "Writing %ukB chunk %u out of %u\n", PROGRESS_CHUNK_SIZE/1024, pgnum, pgcount);
    			}
    		}

    		memcpy(sl->q_buf, (const void*)(base + off), sizeof(uint32_t));
    		stlink_write_mem32(sl, addr + off, sizeof(uint32_t));

    		/* wait for sr.busy to be cleared */
    	    wait_flash_busy(sl);

    	}
    	/* Relock flash */
    	lock_flash(sl);

#if 0 /* todo: debug mode */
	fprintf(stdout, "Final CR:0x%x\n", read_flash_cr(sl));
#endif



    }	//STM32F4END

    else if (sl->core_id == STM32L_CORE_ID)    {
    	/* use fast word write. todo: half page. */

    	uint32_t val;

#if 0 /* todo: check write operation */

    	uint32_t nwrites = sl->flash_pgsz;

    	redo_write:

#endif /* todo: check write operation */

    	/* disable pecr protection */
    	write_uint32(sl->q_buf, 0x89abcdef);
    	stlink_write_mem32(sl, STM32L_FLASH_PEKEYR, sizeof(uint32_t));
    	write_uint32(sl->q_buf, 0x02030405);
    	stlink_write_mem32(sl, STM32L_FLASH_PEKEYR, sizeof(uint32_t));

    	/* check pecr.pelock is cleared */
    	stlink_read_mem32(sl, STM32L_FLASH_PECR, sizeof(uint32_t));
    	val = read_uint32(sl->q_buf, 0);
    	if (val & (1 << 0)) {
    		fprintf(stderr, "pecr.pelock not clear\n");
    		return -1;
    	}

    	/* unlock program memory */
    	write_uint32(sl->q_buf, 0x8c9daebf);
    	stlink_write_mem32(sl, STM32L_FLASH_PRGKEYR, sizeof(uint32_t));
    	write_uint32(sl->q_buf, 0x13141516);
    	stlink_write_mem32(sl, STM32L_FLASH_PRGKEYR, sizeof(uint32_t));

    	/* check pecr.prglock is cleared */
    	stlink_read_mem32(sl, STM32L_FLASH_PECR, sizeof(uint32_t));
    	val = read_uint32(sl->q_buf, 0);
    	if (val & (1 << 1)) {
    		fprintf(stderr, "pecr.prglock not clear\n");
    		return -1;
    	}

    	/* write a word in program memory */
    	for (off = 0; off < len; off += sizeof(uint32_t)) {
    		if (sl->verbose >= 1) {
    			if ((off & (sl->flash_pgsz - 1)) == 0) {
    				/* show progress. writing procedure is slow
				   and previous errors are misleading */
    				const uint32_t pgnum = off / sl->flash_pgsz;
    				const uint32_t pgcount = len / sl->flash_pgsz;
    				fprintf(stdout, "%u pages written out of %u\n", pgnum, pgcount);
    			}
    		}

    		memcpy(sl->q_buf, (const void*)(base + off), sizeof(uint32_t));
    		stlink_write_mem32(sl, addr + off, sizeof(uint32_t));

    		/* wait for sr.busy to be cleared */
    		while (1) {
    			stlink_read_mem32(sl, STM32L_FLASH_SR, sizeof(uint32_t));
    			if ((read_uint32(sl->q_buf, 0) & (1 << 0)) == 0) break ;
    		}

#if 0 /* todo: check redo write operation */

    		/* check written bytes. todo: should be on a per page basis. */
    		stlink_read_mem32(sl, addr + off, sizeof(uint32_t));
    		if (memcmp(sl->q_buf, base + off, sizeof(uint32_t))) {
    			/* re erase the page and redo the write operation */
    			uint32_t page;
    			uint32_t val;

    			/* fail if successive write count too low */
    			if (nwrites < sl->flash_pgsz) {
    				fprintf(stderr, "writes operation failure count too high, aborting\n");
    				return -1;
    			}

    			nwrites = 0;

    			/* assume addr aligned */
    			if (off % sl->flash_pgsz) off &= ~(sl->flash_pgsz - 1);
    			page = addr + off;

    			fprintf(stderr, "invalid write @0x%x(0x%x): 0x%x != 0x%x. retrying.\n",
    					page, addr + off, read_uint32(base + off, 0), read_uint32(sl->q_buf, 0));

    			/* reset lock bits */
    			stlink_read_mem32(sl, STM32L_FLASH_PECR, sizeof(uint32_t));
    			val = read_uint32(sl->q_buf, 0) | (1 << 0) | (1 << 1) | (1 << 2);
    			write_uint32(sl->q_buf, val);
    			stlink_write_mem32(sl, STM32L_FLASH_PECR, sizeof(uint32_t));

    			stlink_erase_flash_page(sl, page);

    			goto redo_write;
    		}

    		/* increment successive writes counter */
    		++nwrites;

#endif /* todo: check redo write operation */
    	}
    	/* reset lock bits */
    	stlink_read_mem32(sl, STM32L_FLASH_PECR, sizeof(uint32_t));
    	val = read_uint32(sl->q_buf, 0) | (1 << 0) | (1 << 1) | (1 << 2);
    	write_uint32(sl->q_buf, val);
    	stlink_write_mem32(sl, STM32L_FLASH_PECR, sizeof(uint32_t));
	}


<<<<<<< HEAD
      /* reset lock bits */
      stlink_read_mem32(sl, STM32L_FLASH_PECR, sizeof(uint32_t));
      val = read_uint32(sl->q_buf, 0) | (1 << 0) | (1 << 1) | (1 << 2);
      write_uint32(sl->q_buf, val);
      stlink_write_mem32(sl, STM32L_FLASH_PECR, sizeof(uint32_t));
    } else if (sl->core_id == STM32VL_CORE_ID) {
        ILOG("Starting Flash write for VL core id\n");
        /* flash loader initialization */
        if (init_flash_loader(sl, &fl) == -1) {
            WLOG("init_flash_loader() == -1\n");
            return -1;
        }

        /* write each page. above WRITE_BLOCK_SIZE fails? */
#define WRITE_BLOCK_SIZE 0x40
        int write_block_count = 0;
        for (off = 0; off < len; off += WRITE_BLOCK_SIZE) {
            ILOG("Writing flash block %d of size %d (%#x)\n", write_block_count,
                WRITE_BLOCK_SIZE, WRITE_BLOCK_SIZE);
            /* adjust last write size */
            size_t size = WRITE_BLOCK_SIZE;
            if ((off + WRITE_BLOCK_SIZE) > len) size = len - off;

            /* unlock and set programming mode */
            unlock_flash_if(sl);
            set_flash_cr_pg(sl);
            //DLOG("Finished setting flash cr pg, running loader!\n");
            if (run_flash_loader(sl, &fl, addr + off, base + off, size) == -1) {
                WLOG("run_flash_loader(%#zx) failed! == -1\n", addr + off);
                return -1;
            }
            lock_flash(sl);
            DLOG("Finished writing block %d\n", write_block_count++);
        }
    } else {
        WLOG("unknown coreid, not sure how to write: %x\n", sl->core_id);
        return -1;
    }

    ILOG("Starting verification of write complete\n");
=======


    else if (sl->core_id == STM32VL_CORE_ID) {
    	/* flash loader initialization */
    	if (init_flash_loader(sl, &fl) == -1) {
    		fprintf(stderr, "init_flash_loader() == -1\n");
    		return -1;
    	}
    	/* write each page. above WRITE_BLOCK_SIZE fails? */
#define WRITE_BLOCK_SIZE 0x40
      for (off = 0; off < len; off += WRITE_BLOCK_SIZE)      {
    	  /* adjust last write size */
    	  size_t size = WRITE_BLOCK_SIZE;
    	  if ((off + WRITE_BLOCK_SIZE) > len) size = len - off;

    	  /* unlock and set programming mode */
    	  unlock_flash_if(sl);
    	  set_flash_cr_pg(sl);

    	  if (run_flash_loader(sl, &fl, addr + off, base + off, size) == -1) {
    		  fprintf(stderr, "run_flash_loader(0x%zx) == -1\n", addr + off);
    		  return -1;
    	  }
    	  lock_flash(sl);
      }
    }




    else
    {
      fprintf(stderr, "unknown device!\n");
      return -1;
    }





#if(0)
    //todo: F4 Can't stlink_read_mem32 an entire sector, not enough ram!
>>>>>>> 5e1e150d
    for (off = 0; off < len; off += sl->flash_pgsz) {
        size_t aligned_size;

        /* adjust last page size */
        size_t cmp_size = sl->flash_pgsz;
        if ((off + sl->flash_pgsz) > len)
            cmp_size = len - off;

        aligned_size = cmp_size;
        if (aligned_size & (4 - 1))
            aligned_size = (cmp_size + 4) & ~(4 - 1);

		fprintf(stdout, "AlignedSize:0x%x\n", aligned_size);
        stlink_read_mem32(sl, addr + off, aligned_size);

        if (memcmp(sl->q_buf, base + off, cmp_size))
            return -1;
    }
<<<<<<< HEAD
    ILOG("Flash written and verified! jolly good!\n");
    return 0;
}

/**
 * Write the given binary file into flash at address "addr"
 * @param sl
 * @param path readable file path, should be binary image
 * @param addr where to start writing
 * @return 0 on success, -ve on failure.
 */
=======
#endif

    return 0;
}




>>>>>>> 5e1e150d
int stlink_fwrite_flash(stlink_t *sl, const char* path, stm32_addr_t addr) {
    /* write the file in flash at addr */
    int err;
    mapped_file_t mf = MAPPED_FILE_INITIALIZER;
    if (map_file(&mf, path) == -1) {
        WLOG("map_file() == -1\n");
        return -1;
    }
    err = stlink_write_flash(sl, addr, mf.base, mf.len);
    unmap_file(&mf);
    return err;
}

int run_flash_loader(stlink_t *sl, flash_loader_t* fl, stm32_addr_t target, const uint8_t* buf, size_t size) {

    reg rr;
    DLOG("Running flash loader, write address:%#x, size: %zd\n", target, size);
    // FIXME This can never return -1
    if (write_buffer_to_sram(sl, fl, buf, size) == -1) {
        // IMPOSSIBLE!
        WLOG("write_buffer_to_sram() == -1\n");
        return -1;
    }

    if (sl->core_id == STM32L_CORE_ID) {

      size_t count = size / sizeof(uint32_t);
      if (size % sizeof(uint32_t)) ++count;

      /* setup core */
      stlink_write_reg(sl, target, 0); /* target */
      stlink_write_reg(sl, fl->buf_addr, 1); /* source */
      stlink_write_reg(sl, count, 2); /* count (32 bits words) */
      stlink_write_reg(sl, 0, 3); /* output count */
      stlink_write_reg(sl, fl->loader_addr, 15); /* pc register */

    } else if (sl->core_id == STM32VL_CORE_ID) {

      size_t count = size / sizeof(uint16_t);
      if (size % sizeof(uint16_t)) ++count;

      /* setup core */
      stlink_write_reg(sl, fl->buf_addr, 0); /* source */
      stlink_write_reg(sl, target, 1); /* target */
      stlink_write_reg(sl, count, 2); /* count (16 bits half words) */
      stlink_write_reg(sl, 0, 3); /* flash bank 0 (input) */
      stlink_write_reg(sl, fl->loader_addr, 15); /* pc register */

    } else {
      fprintf(stderr, "unknown coreid: 0x%x\n", sl->core_id);
      return -1;
    }

    /* run loader */
    stlink_run(sl);

    /* wait until done (reaches breakpoint) */
    while (is_core_halted(sl) == 0) ;

    /* check written byte count */
    if (sl->core_id == STM32L_CORE_ID) {

      size_t count = size / sizeof(uint32_t);
      if (size % sizeof(uint32_t)) ++count;

      stlink_read_reg(sl, 3, &rr);
      if (rr.r[3] != count) {
        fprintf(stderr, "write error, count == %u\n", rr.r[3]);
        return -1;
      }

    } else if (sl->core_id == STM32VL_CORE_ID) {

      stlink_read_reg(sl, 2, &rr);
      if (rr.r[2] != 0) {
        fprintf(stderr, "write error, count == %u\n", rr.r[2]);
        return -1;
      }

    } else {

      fprintf(stderr, "unknown coreid: 0x%x\n", sl->core_id);
      return -1;

    }

    return 0;
}<|MERGE_RESOLUTION|>--- conflicted
+++ resolved
@@ -387,18 +387,11 @@
     return sl->core_id;
 }
 
-void stlink_identify_device(stlink_t *sl) {
-	uint32_t core_id=stlink_core_id(sl);
-	stlink_read_mem32(sl, 0xE0042000, 4);
+uint32_t stlink_chip_id(stlink_t *sl) {
+    stlink_read_mem32(sl, 0xE0042000, 4);
     uint32_t chip_id = sl->q_buf[0] | (sl->q_buf[1] << 8) | (sl->q_buf[2] << 16) |
             (sl->q_buf[3] << 24);
-    /* Fix chip_id for F4 */
-    if (((chip_id & 0xFFF) == 0x411) && (core_id == CORE_M4_R0)) {
-      //printf("Fixing wrong chip_id for STM32F4 Rev A errata\n");
-      chip_id = 0x413;
-    }
-    sl->chip_id=chip_id;
-    sl->core_id=core_id;
+    return chip_id;
 }
 
 /**
@@ -424,7 +417,15 @@
 int stlink_load_device_params(stlink_t *sl) {
     ILOG("Loading device parameters....\n");
     const chip_params_t *params = NULL;
+    
+    sl->core_id = stlink_core_id(sl);
     uint32_t chip_id = stlink_chip_id(sl);
+    
+    /* Fix chip_id for F4 rev A errata */
+    if (((chip_id & 0xFFF) == 0x411) && (sl->core_id == CORE_M4_R0)) {
+      chip_id = 0x413;
+    }
+
     sl->chip_id = chip_id;
 	for(size_t i = 0; i < sizeof(devices) / sizeof(devices[0]); i++) {
 		if(devices[i].chip_id == (chip_id & 0xFFF)) {
@@ -444,6 +445,8 @@
     // read flash size from hardware, if possible...
     if ((chip_id & 0xFFF) == STM32_CHIPID_F2) {
         sl->flash_size = 0; // FIXME - need to work this out some other way, just set to max possible?
+    } else if ((chip_id & 0xFFF) == STM32_CHIPID_F4) {
+		sl->flash_size = 0x100000;			//todo: RM0090 error; size register same address as unique ID
     } else {
         stlink_read_mem32(sl, params->flash_size_reg, 4);
         uint32_t flash_size = sl->q_buf[0] | (sl->q_buf[1] << 8);
@@ -454,9 +457,8 @@
     sl->sys_base = params->bootrom_base;
     sl->sys_size = params->bootrom_size;
     
-    sl->core_id = stlink_core_id(sl);
-    
     ILOG("Device connected is: %s\n", params->description);
+    // TODO make note of variable page size here.....
     ILOG("SRAM size: %#x bytes (%d KiB), Flash: %#x bytes (%d KiB) in pages of %zd bytes\n",
         sl->sram_size, sl->sram_size / 1024, sl->flash_size, sl->flash_size / 1024, 
         sl->flash_pgsz);
@@ -852,19 +854,6 @@
     return 0;
 }
 
-<<<<<<< HEAD
-/**
- * Erase a page of flash, assumes sl is fully populated with things like chip/core ids
- * @param sl stlink context
- * @param page
- * @return 0 on success -ve on failure
- */
-int stlink_erase_flash_page(stlink_t *sl, stm32_addr_t page)
-{
-  /* page an addr in the page to erase */
-  ILOG("Erasing flash page at addr: %#x\n", page);
-  if (sl->core_id == STM32L_CORE_ID)
-=======
 uint32_t calculate_F4_sectornum(uint32_t flashaddr){
     flashaddr &= ~STM32_FLASH_BASE;	//Page now holding the actual flash address
     if (flashaddr<0x4000) return (0);
@@ -886,12 +875,15 @@
 	return (sl->flash_pgsz);
 }
 
+/**
+ * Erase a page of flash, assumes sl is fully populated with things like chip/core ids
+ * @param sl stlink context
+ * @param flashaddr an address in the flash page to erase
+ * @return 0 on success -ve on failure
+ */
 int stlink_erase_flash_page(stlink_t *sl, stm32_addr_t flashaddr)
 {
-  /* page an addr in the page to erase */
-
-  stlink_identify_device(sl);
-
+  ILOG("Erasing flash page at addr: %#x\n", flashaddr);
   if (sl->chip_id == STM32F4_CHIP_ID)
   {
     /* wait for ongoing op to finish */
@@ -920,9 +912,7 @@
 	fprintf(stdout, "Erase Final CR:0x%x\n", read_flash_cr(sl));
 #endif
   }
-
   else if (sl->core_id == STM32L_CORE_ID)
->>>>>>> 5e1e150d
   {
 
     uint32_t val;
@@ -1021,11 +1011,7 @@
   }
 
   else {
-<<<<<<< HEAD
     WLOG("unknown coreid: %x\n", sl->core_id);
-=======
-    fprintf(stderr, "unknown device!\n");
->>>>>>> 5e1e150d
     return -1;
   }
 
@@ -1132,11 +1118,7 @@
     }
     else
     {
-<<<<<<< HEAD
       WLOG("unknown coreid, not sure what flash loader to use, aborting!: %x\n", sl->core_id);
-=======
-      fprintf(stderr, "unknown coreid: 0x%x\n", sl->core_id);
->>>>>>> 5e1e150d
       return -1;
     }
 
@@ -1169,14 +1151,8 @@
 int stlink_write_flash(stlink_t *sl, stm32_addr_t addr, uint8_t* base, unsigned len) {
     size_t off;
     flash_loader_t fl;
-<<<<<<< HEAD
     ILOG("Attempting to write %d (%#x) bytes to stm32 address: %u (%#x)\n",
         len, len, addr, addr);
-=======
-
-    stlink_identify_device(sl);
-
->>>>>>> 5e1e150d
     /* check addr range is inside the flash */
     stlink_calculate_pagesize(sl, addr);
     if (addr < sl->flash_base) {
@@ -1199,37 +1175,17 @@
     // Make sure we've loaded the context with the chip details
     stlink_core_id(sl);
     /* erase each page */
-<<<<<<< HEAD
     int page_count = 0;
-    for (off = 0; off < len; off += sl->flash_pgsz) {
+    for (off = 0; off < len; off += stlink_calculate_pagesize(sl, addr + off)) {
         /* addr must be an addr inside the page */
         if (stlink_erase_flash_page(sl, addr + off) == -1) {
             WLOG("Failed to erase_flash_page(%#zx) == -1\n", addr + off);
             return -1;
-=======
-    for (off = 0; off < len; off += stlink_calculate_pagesize(sl, addr + off) ) {
-        //addr must be an addr inside the page
-        if (stlink_erase_flash_page(sl, addr + off) == -1) {
-           fprintf(stderr, "erase_flash_page(0x%zx) == -1\n", addr + off);
-	    return -1;
->>>>>>> 5e1e150d
         }
         page_count++;
     }
     ILOG("Finished erasing %d pages of %d (%#x) bytes\n", 
         page_count, sl->flash_pgsz, sl->flash_pgsz);
-
-<<<<<<< HEAD
-    if (sl->core_id == STM32L_CORE_ID)
-    {
-      /* use fast word write. todo: half page. */
-=======
-#if 1 /* todo: use in debugging mode only */
-    fprintf(stdout, "WriteFlash - Addr:0x%x len:0x%x\n", addr, len);
-    //fprintf(stdout, "CoreID:0x%x ChipID:0x%x\n", sl->core_id, sl->chip_id);
-#endif
->>>>>>> 5e1e150d
-
 
     if (sl->chip_id == STM32F4_CHIP_ID) {
     	/* todo: check write operation */
@@ -1381,15 +1337,6 @@
     	val = read_uint32(sl->q_buf, 0) | (1 << 0) | (1 << 1) | (1 << 2);
     	write_uint32(sl->q_buf, val);
     	stlink_write_mem32(sl, STM32L_FLASH_PECR, sizeof(uint32_t));
-	}
-
-
-<<<<<<< HEAD
-      /* reset lock bits */
-      stlink_read_mem32(sl, STM32L_FLASH_PECR, sizeof(uint32_t));
-      val = read_uint32(sl->q_buf, 0) | (1 << 0) | (1 << 1) | (1 << 2);
-      write_uint32(sl->q_buf, val);
-      stlink_write_mem32(sl, STM32L_FLASH_PECR, sizeof(uint32_t));
     } else if (sl->core_id == STM32VL_CORE_ID) {
         ILOG("Starting Flash write for VL core id\n");
         /* flash loader initialization */
@@ -1425,50 +1372,6 @@
     }
 
     ILOG("Starting verification of write complete\n");
-=======
-
-
-    else if (sl->core_id == STM32VL_CORE_ID) {
-    	/* flash loader initialization */
-    	if (init_flash_loader(sl, &fl) == -1) {
-    		fprintf(stderr, "init_flash_loader() == -1\n");
-    		return -1;
-    	}
-    	/* write each page. above WRITE_BLOCK_SIZE fails? */
-#define WRITE_BLOCK_SIZE 0x40
-      for (off = 0; off < len; off += WRITE_BLOCK_SIZE)      {
-    	  /* adjust last write size */
-    	  size_t size = WRITE_BLOCK_SIZE;
-    	  if ((off + WRITE_BLOCK_SIZE) > len) size = len - off;
-
-    	  /* unlock and set programming mode */
-    	  unlock_flash_if(sl);
-    	  set_flash_cr_pg(sl);
-
-    	  if (run_flash_loader(sl, &fl, addr + off, base + off, size) == -1) {
-    		  fprintf(stderr, "run_flash_loader(0x%zx) == -1\n", addr + off);
-    		  return -1;
-    	  }
-    	  lock_flash(sl);
-      }
-    }
-
-
-
-
-    else
-    {
-      fprintf(stderr, "unknown device!\n");
-      return -1;
-    }
-
-
-
-
-
-#if(0)
-    //todo: F4 Can't stlink_read_mem32 an entire sector, not enough ram!
->>>>>>> 5e1e150d
     for (off = 0; off < len; off += sl->flash_pgsz) {
         size_t aligned_size;
 
@@ -1481,13 +1384,12 @@
         if (aligned_size & (4 - 1))
             aligned_size = (cmp_size + 4) & ~(4 - 1);
 
-		fprintf(stdout, "AlignedSize:0x%x\n", aligned_size);
+		fprintf(stdout, "AlignedSize:%#zx\n", aligned_size);
         stlink_read_mem32(sl, addr + off, aligned_size);
 
         if (memcmp(sl->q_buf, base + off, cmp_size))
             return -1;
     }
-<<<<<<< HEAD
     ILOG("Flash written and verified! jolly good!\n");
     return 0;
 }
@@ -1499,16 +1401,6 @@
  * @param addr where to start writing
  * @return 0 on success, -ve on failure.
  */
-=======
-#endif
-
-    return 0;
-}
-
-
-
-
->>>>>>> 5e1e150d
 int stlink_fwrite_flash(stlink_t *sl, const char* path, stm32_addr_t addr) {
     /* write the file in flash at addr */
     int err;
